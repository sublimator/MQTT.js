/**
 * Module dependencies
 */
var Connection = require('./connection')
  , events = require('events')
  , util = require('util')
  , crypto = require('crypto');

/**
 * Default options
 */
var defaultConnectOptions = {
  keepalive: 60,
  protocolId: 'MQIsdp',
  protocolVersion: 3,
  reconnectPeriod: 1000,
  clean: true,
  encoding: 'utf8'
};

var defaultId = function() {
  return 'mqttjs_' + crypto.randomBytes(8).toString('hex');
};

var nop = function(){};

/**
 * MqttClient constructor
 *
 * @param {Stream} stream - stream
 * @param {Object} [options] - connection options
 * (see Connection#connect)
 */
var MqttClient = module.exports = 
function MqttClient(streamBuilder, options) {
  var that = this;

  if (!this instanceof MqttClient) { 
    return new MqttClient(stream, options);
  }

  this.options = options || {};

  // Defaults
  for(var k in defaultConnectOptions) {
    if ('undefined' === typeof this.options[k]) {
      this.options[k] = defaultConnectOptions[k];
    } else {
      this.options[k] = options[k];
    }
  }

  this.options.clientId = this.options.clientId || defaultId();

  this.streamBuilder = streamBuilder;

  this._setupStream();

<<<<<<< HEAD
=======
  // MqttConnection
  this.conn = new Connection(this.stream);

  // Set encoding of incoming publish payloads
  if (this.options.encoding) {
    this.conn.setEncoding(this.options.encoding);
  }

>>>>>>> 9cda0366
  // Ping timer, setup in _setupPingTimer
  this.pingTimer = null;
  // Is the client connected?
  this.connected = false;
  // Packet queue
  this.queue = [];
  // Are we intentionally disconnecting?
  this.disconnecting = false;
  // Reconnect timer
  this.reconnectTimer = null;

  // Inflight messages
  this.inflight = {
    puback: {},
    pubrec: {},
    pubcomp: {},
    suback: {},
    unsuback: {}
  };

  // Incoming messages
  this.incoming = {
    pubrel: {}
  };

  // Mark connected on connect
  this.on('connect', function() {
    this.connected = true;
  });

  // Mark disconnected on stream close
  this.on('close', function() {
    this.connected = false;
  });

  // Setup ping timer
  this.on('connect', this._setupPingTimer);

  // Send queued packets
  this.on('connect', function() {
    var queue = that.queue
      , length = queue.length;

    for (var i = 0; i < length; i += 1) {
      that._sendPacket(
        queue[i].type,
        queue[i].packet,
        queue[i].cb
      );
    }
    that.queue = [];
  });


  // Clear ping timer
  this.on('close', function () {
    if (that.pingTimer !== null) {
      clearInterval(that.pingTimer);
      that.pingTimer = null;
    }
  });

  // Setup reconnect timer on disconnect
  this.on('close', function() {
    that._setupReconnect();
  });

  // Clear reconnect timer on connect
  this.on('connect', function() {
    that._clearReconnect();
  });

  events.EventEmitter.call(this);
};
util.inherits(MqttClient, events.EventEmitter);

/**
 * setup the event handlers in the inner stream.
 *
 * @api private
 */
MqttClient.prototype._setupStream = function() {
  var that = this;

  this.stream = this.streamBuilder();

  // MqttConnection
  this.conn = this.stream.pipe(new Connection());

  // Suppress connection errors
  this.stream.on('error', nop);

  // Echo stream close
  this.stream.on('close', this.emit.bind(this, 'close'));

  // Send a connect packet on stream connect
  this.stream.on('connect', function () {
    that.conn.connect(that.options);
  });

  this.stream.on('secureConnect', function () {
    that.conn.connect(that.options);
  });

  // Handle incoming publish
  this.conn.on('publish', function (packet) {
    that._handlePublish(packet);
  });

  // one single handleAck function
  var handleAck = function (packet) {
    that._handleAck(packet);
  };

  // Handle incoming acks
  var acks = ['puback', 'pubrec', 'pubcomp', 'suback', 'unsuback'];
  
  acks.forEach(function (event) {
    that.conn.on(event, handleAck);
  });

  // Handle outgoing acks
  this.conn.on('pubrel', function (packet) {
    that._handlePubrel(packet);
  });

  // Handle connack
  this.conn.on('connack', function (packet) {
    that._handleConnack(packet);
  });

  // Echo connection errors
  this.conn.on('error', this.emit.bind(this, 'error'));
};

/**
 * publish - publish <message> to <topic>
 *
 * @param {String} topic - topic to publish to
 * @param {String, Buffer} message - message to publish
 * @param {Object} [opts] - publish options, includes:
 *    {Number} qos - qos level to publish on
 *    {Boolean} retain - whether or not to retain the message
 * @param {Function} [callback] - function(err){}
 *    called when publish succeeds or fails
 * @returns {MqttClient} this - for chaining
 * @api public
 *
 * @example client.publish('topic', 'message');
 * @example
 *     client.publish('topic', 'message', {qos: 1, retain: true});
 * @example client.publish('topic', 'message', console.log);
 */
MqttClient.prototype.publish = 
function(topic, message, opts, callback) {
  var packet;

  // .publish(topic, payload, cb);
  if ('function' === typeof opts) {
    callback = opts;  
    opts = null;
  } 

  // Default opts
  if(!opts) opts = {qos: 0, retain: false};

  callback = callback || nop;

  packet = {
    topic: topic,
    payload: message,
    qos: opts.qos,
    retain: opts.retain,
    messageId: this._nextId()
  }

  this._sendPacket('publish', packet, function () {
    switch (opts.qos) {
      case 0:
        // Immediately callback
        callback();
        break;
      case 1:
        // Add to puback callbacks
        this.inflight.puback[packet.messageId] = callback;
        break;
      case 2:
        // Add to pubrec callbacks
        this.inflight.pubrec[packet.messageId] = callback;
        break
      default:
        break;
    }
  });

  return this;
};

/**
 * subscribe - subscribe to <topic>
 *
 * @param {String, Array} topic - topic(s) to subscribe to
 * @param {Object} [opts] - subscription options, includes:
 *    {Number} qos - subscribe qos level
 * @param {Function} [callback] - function(err, granted){} where:
 *    {Error} err - subscription error (none at the moment!)
 *    {Array} granted - array of {topic: 't', qos: 0}
 * @returns {MqttClient} this - for chaining
 * @api public
 * @example client.subscribe('topic');
 * @example client.subscribe('topic', {qos: 1});
 * @example client.subscribe('topic', console.log);
 */
MqttClient.prototype.subscribe = 
function(topic, opts, callback) {
  var subs = [];

  // .subscribe('topic', callback)
  if ('function' === typeof opts) {
    callback = opts;
    opts = null;
  }

  // Defaults
  opts = opts || {qos: 0};
  callback = callback || nop;

  if ('string' === typeof topic) {
    subs.push({topic: topic, qos: opts.qos});
  } else if ('object' === typeof topic) {
    // TODO: harder array check
    for (var i = 0; i < topic.length; i += 1) {
      var t = topic[i];
      subs.push({topic: t, qos: opts.qos});
    }
  } else {
    // Error!
  }

  var packet = {
    subscriptions: subs,
    qos: 1,
    retain: false,
    dup: false,
    messageId: this._nextId()
  };

  this._sendPacket('subscribe', packet, function () {
    this.inflight.suback[packet.messageId] = {
      callback: callback,
      packet: packet
    };
  });

  return this;
};

/**
 * unsubscribe - unsubscribe from topic(s)
 *
 * @param {String, Array} topic - topics to unsubscribe from
 * @param {Function} [callback] - callback fired on unsuback
 * @returns {MqttClient} this - for chaining
 * @api public
 * @example client.unsubscribe('topic');
 * @example client.unsubscribe('topic', console.log);
 */
MqttClient.prototype.unsubscribe = function(topic, callback) {
  callback = callback || nop;
  var packet = {messageId: this._nextId()};

  if ('string' === typeof topic) {
    packet.unsubscriptions = [topic];
  } else if ('object' === typeof topic && topic.length) {
    packet.unsubscriptions = topic;
  }

  this._sendPacket('unsubscribe', packet, function () {
    this.inflight.unsuback[packet.messageId] = callback;
  });

  return this;
};

/**
 * end - close connection
 *
 * @returns {MqttClient} this - for chaining
 * @api public
 */
MqttClient.prototype.end = function() {
  this.disconnecting = true;
  if (!this.connected) {
    this.once('connect', this._cleanUp.bind(this));
  } else {
    this._cleanUp();
  }

  return this;
};

/**
 * _reconnect - implement reconnection
 * @api privateish
 */
MqttClient.prototype._reconnect = function() {

  if (this.conn) {
    this.conn.removeAllListeners();
    delete this.conn;
  }

  this._setupStream();
};

/**
 * _setupReconnect - setup reconnect timer
 */
MqttClient.prototype._setupReconnect = function() {
  var that = this;

  if (!that.disconnecting && !that.reconnectTimer) {
    that.reconnectTimer = setInterval(function () {
      that._reconnect();
    }, that.options.reconnectPeriod);
  }
};

/**
 * _clearReconnect - clear the reconnect timer
 */
MqttClient.prototype._clearReconnect = function() {
  if (this.reconnectTimer) {
    clearInterval(this.reconnectTimer);
    this.reconnectTimer = false;
  }
};


/**
 * _cleanUp - clean up on connection end
 * @api private
 */
MqttClient.prototype._cleanUp = function() {
  this.conn.disconnect();
  this.stream.end();
  if (this.pingTimer !== null) {
    clearInterval(this.pingTimer);
    this.pingTimer = null;
  }
};

/**
 * _sendPacket - send or queue a packet
 * @param {String} type - packet type (see `protocol`)
 * @param {Object} packet - packet options
 * @param {Function} cb - callback when the packet is sent
 * @api private
 */

MqttClient.prototype._sendPacket = function(type, packet, cb) {
  if (this.connected) {
    this.conn[type](packet);
    if (cb) cb.call(this);
  } else {
    this.queue.push({type: type, packet: packet, cb: cb});
  }
};

/**
 * _setupPingTimer - setup the ping timer
 * 
 * @api private
 */
MqttClient.prototype._setupPingTimer = function() {
  var that = this;

  if (!this.pingTimer && this.options.keepalive) {
    this.pingTimer = setInterval((function () {
      that.conn.pingreq();
    }), this.options.keepalive * 600);
  }
};

/**
 * _handleConnack 
 *
 * @param {Object} packet
 * @api private
 */

MqttClient.prototype._handleConnack = function(packet) {
  var rc = packet.returnCode;

  // TODO: move to protocol
  var errors = [
    '',
    'Unacceptable protocol version',
    'Identifier rejected',
    'Server unavailable',
    'Bad username or password',
    'Not authorized'
  ];

  if (rc === 0) {
    this.emit('connect');
  } else if (rc > 0) {
    this.emit('error', 
        new Error('Connection refused: ' + errors[rc]));
  }
};

/**
 * _handlePublish
 *
 * @param {Object} packet
 * @api private
 */

MqttClient.prototype._handlePublish = function(packet) {
  var topic = packet.topic
    , message = packet.payload
    , qos = packet.qos
    , mid = packet.messageId
    , retain = packet.retain;

  switch (qos) {
    case 0:
      this.emit('message', topic, message, packet);
      break;
    case 1:
      this.conn.puback({messageId: mid});
      this.emit('message', topic, message, packet);
      break;
    case 2:
      this.conn.pubrec({messageId: mid});
      this.incoming.pubrel[mid] = packet;
      break;
    default:
      break;
  }
};

/**
 * _handleAck
 *
 * @param {Object} packet
 * @api private
 */

MqttClient.prototype._handleAck = function(packet) {
  var mid = packet.messageId
    , type = packet.cmd
    , cb = this.inflight[type][mid];

  if (!cb) {
    // Server sent an ack in error, ignore it.
    return;
  }

  // Process
  switch (type) {
    case 'puback':
      // Callback - we're done
      cb();
      break;
    case 'pubrec':
      // Pubrel and add to pubcomp list
      this.conn.pubrel(packet);
      this.inflight.pubcomp[mid] = cb;
      break;
    case 'pubcomp':
      // Callback - we're done
      cb();
      break;
    case 'suback':
      // TODO: RIDICULOUS HACK, PLEASE FIX
      var origSubs = cb.packet.subscriptions
        , cb = cb.callback
        , granted = packet.granted;

      for (var i = 0; i < granted.length; i += 1) {
        origSubs[i].qos = granted[i];
      }
      cb(null, origSubs);
      break;
    case 'unsuback':
      cb();
      break;
    default:
      // code
  }

  // Remove from queue
  delete this.inflight[type][mid];
};

/**
 * _handlePubrel
 *
 * @param {Object} packet
 * @api private
 */

MqttClient.prototype._handlePubrel = function(packet) {
  var mid = packet.messageId
    , pub = this.incoming.pubrel[mid];

  if (!pub) this.emit('error', new Error('Unknown message id'));
  this.conn.pubcomp({messageId: mid});
  this.emit('message', pub.topic, pub.payload, pub);
};

/**
 * _nextId
 */
MqttClient.prototype._nextId = function() {
  return Math.floor(Math.random() * 65535);
};<|MERGE_RESOLUTION|>--- conflicted
+++ resolved
@@ -56,17 +56,6 @@
 
   this._setupStream();
 
-<<<<<<< HEAD
-=======
-  // MqttConnection
-  this.conn = new Connection(this.stream);
-
-  // Set encoding of incoming publish payloads
-  if (this.options.encoding) {
-    this.conn.setEncoding(this.options.encoding);
-  }
-
->>>>>>> 9cda0366
   // Ping timer, setup in _setupPingTimer
   this.pingTimer = null;
   // Is the client connected?
@@ -155,6 +144,11 @@
 
   // MqttConnection
   this.conn = this.stream.pipe(new Connection());
+
+  // Set encoding of incoming publish payloads
+  if (this.options.encoding) {
+    this.conn.setPacketEncoding(this.options.encoding);
+  }
 
   // Suppress connection errors
   this.stream.on('error', nop);
