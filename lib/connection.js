<<<<<<< HEAD
var net = require('net')
  events = require('events')
  util = require('util')
  protocol = require('./protocol')
  generate = require('./generate')
  parse = require('./parse');
  
var Connection = module.exports = function Connection(stream, server) {
  this.server = server;
  this.stream = stream;
  this.buffer = new Buffer(1024);
  this.buffer.written = this.buffer.read = 0;
  this.packet = {};
  this.stream.on('data', this.parse.bind(this));

  var evs = ['close', 'error'];

  for (var i = 0; i < evs.length; i++) {
    this.stream.on(evs[i], function(conn, event) {
      return function(e) {
        conn.stream.end();
        conn.emit(event, e);
      }
    }(this, evs[i]));
  }
  
  events.EventEmitter.call(this);
=======
var net = require('net'),
	events = require('events'),
	util = require('util')
	protocol = require('./protocol'),
	generate = require('./generate'),
	parse = require('./parse');

var Connection = module.exports = function Connection(stream, server) {
	this.server = server;
	this.stream = stream;
	this.buffer = new Buffer(1024);
	this.buffer.written = this.buffer.read = 0;
	this.packet = {};
	this.stream.on('data', this.parse.bind(this));

	var evs = ['close', 'error'];

	for (var i = 0; i < evs.length; i++) {
		this.stream.on(evs[i], function(conn, event) {
			return function(e) {
				conn.stream.end();
				conn.emit(event, e);
			}
		}(this, evs[i]));
	}

	events.EventEmitter.call(this);
>>>>>>> 39e77ee9
};
util.inherits(Connection, events.EventEmitter);

Connection.prototype.parse = function(buf) {
<<<<<<< HEAD
  /* Do we have sufficient space in the buffer for the incoming data? */
  if (this.buffer.written + buf.length > this.buffer.length) {
    /* Calculate the power of two greater than the required length */
    var newLen = this.buffer.length
      , required = this.buffer.written + buf.length
      , newBuf;
    do {
      newLen <<= 1;
    } while (newLen < required);

    /* Grow the buffer */
    newBuf = new Buffer(newLen);
    this.buffer.copy(newBuf);
    newBuf.written = this.buffer.written;
    newBuf.read = this.buffer.read;
    this.buffer = newBuf;
  }

  /* Copy incoming data into the internal buffer */
  buf.copy(this.buffer, this.buffer.written);
  this.buffer.written += buf.length;

  var pos = this.buffer.read
    , len = this.buffer.written
    , buf = this.buffer
    , error = '';

  while (pos < len) {
    /* Fresh packet - parse the header */
    if (!this.packet.cmd) {
      var header = parse['header'](buf.slice(pos, pos + 1));
      for (var k in header) {
        this.packet[k] = header[k];
      }
      pos++;
    }

    /* Parse the remaining length field */
    if (!this.packet.length) {
      this.tmp = {mul: 1, length: 0, lenlen: 0};

      do {
        if (pos > len) {
          return;
        }
        if (this.tmp.lenlen) {
          error = 'remaining length field too long'
          break;
        }

        this.tmp.length += this.tmp.mul * (buf[pos] & protocol.LENGTH_MASK);
        this.tmp.mul *= 0x80;
      } while ((buf[pos++] & protocol.LENGTH_FIN_MASK) !== 0);
      
      if (!error) {
         this.packet.length = this.tmp.length;
      }
    }

    /* Do we have enough data to complete the payload? */
    if (len - pos < this.packet.length) {
        /* Nope, wait for more data */
      break;
    } else {
      /* We've either got enough for >= 1 packet */
      var parsed = parse[this.packet.cmd](
        this.buffer.slice(pos, this.packet.length + pos));

      for (var k in parsed) {
        this.packet[k] = parsed[k];
      }

      /* Indicate that we've read all the data */
      pos += this.packet.length;

      /* Emit packet and reset connection state */
      this.emit(this.packet.cmd, this.packet);
      this.packet = {};
      this.tmp = {};

    }
  }

  this.buffer.read = pos;
  this.buffer.written = len;

  /* Processed all the data in the buffer, reset pointers */
  if (this.buffer.written === this.buffer.read) {
    this.buffer.written = this.buffer.read = 0;
  }
=======
	/* Do we have sufficient space in the buffer for the incoming data? */
	if (this.buffer.written + buf.length > this.buffer.length) {
		/* Calculate the power of two greater than the required length */
		var newLen = this.buffer.length,
			required = this.buffer.written + buf.length,
			newBuf;
		do {
			newLen <<= 1;
		} while (newLen < required);

		/* Grow the buffer */
		newBuf = new Buffer(newLen);
		this.buffer.copy(newBuf);
		newBuf.written = this.buffer.written;
		newBuf.read = this.buffer.read;
		this.buffer = newBuf;
	}

	/* Copy incoming data into the internal buffer */
	buf.copy(this.buffer, this.buffer.written);
	this.buffer.written += buf.length;

	var pos = this.buffer.read,
		len = this.buffer.written,
		buf = this.buffer,
		error = '';

	while (pos < len) {
		/* Fresh packet - parse the header */
		if (!this.packet.cmd) {
			var header = parse['header'](buf.slice(pos, pos + 1));
			for (var k in header) {
				this.packet[k] = header[k];
			}
			pos++;
		}

		/* Parse the remaining length field */
		if (!this.packet.length) {
			var tmp = {mul: 1, length: 0};
			var start_pos = pos;
			do {
				if (pos >= len) {
					pos = start_pos; // reading length is atomic, either we read all of it or none of it
					break;
				}

				tmp.length += tmp.mul * (buf[pos] & protocol.LENGTH_MASK);
				tmp.mul *= 0x80;
			} while ((buf[pos++] & protocol.LENGTH_FIN_MASK) !== 0);

			if (pos > start_pos) {
				this.packet.length = tmp.length;
			} else {
				break;
			}
		}
		/* Do we have enough data to complete the payload? */
		if (len - pos < this.packet.length) {
		    /* Nope, wait for more data */
			break;
		} else {
			/* We've either got enough for >= 1 packet */
			var parsed = parse[this.packet.cmd](
				this.buffer.slice(pos, this.packet.length + pos));

			for (var k in parsed) {
				this.packet[k] = parsed[k];
			}

			/* Indicate that we've read all the data */
			pos += this.packet.length;

			/* Emit packet and reset connection state */
			this.emit(this.packet.cmd, this.packet);
			this.packet = {};
		}
	}

	this.buffer.read = pos;
	this.buffer.written = len;

	/* Processed all the data in the buffer and read length (this is needed since as assume length always starts at the buf[1], reset pointers */
	if (this.buffer.written === this.buffer.read && this.packet.length) {
		this.buffer.written = this.buffer.read = 0;
	}
>>>>>>> 39e77ee9
};

for (var k in protocol.types) {
  var v = protocol.types[k];

  Connection.prototype[v] = function(type) {
    return function(opts) {
      var p = generate[type](opts);

<<<<<<< HEAD
      return p ? this.stream.write(p) : false;
    }
  }(v);
}
=======
			return p ? this.stream.write(p) : false;
		}
	}(v);
}

/*
Connection.prototype.connack = function(returnCode) {
	var p = packet.gen_connack({returnCode: returnCode});

	return p ? this.stream.write(p) : null;
};

Connection.prototype.pingresp = function() {
	var p = packet.gen_pingresp();

	return p ? this.stream.write(p) : null;
};

Connection.prototype.publish = function(topic, payload, messageId) {
	var p = packet.gen_publish({topic: topic,
							   payload: payload,
							   messageId: messageId});

	return p ? this.stream.write(p) : null;

};

Connection.prototype.suback = function(messageId, granted) {
	var p = packet.gen_suback({granted: granted,
							   messageId: messageId});

	return p ? this.stream.write(p) : null;
}
*/
>>>>>>> 39e77ee9
<|MERGE_RESOLUTION|>--- conflicted
+++ resolved
@@ -1,11 +1,10 @@
-<<<<<<< HEAD
 var net = require('net')
-  events = require('events')
-  util = require('util')
-  protocol = require('./protocol')
-  generate = require('./generate')
-  parse = require('./parse');
-  
+  , events = require('events')
+  , util = require('util')
+  , protocol = require('./protocol')
+  , generate = require('./generate')
+  , parse = require('./parse');
+
 var Connection = module.exports = function Connection(stream, server) {
   this.server = server;
   this.stream = stream;
@@ -24,42 +23,12 @@
       }
     }(this, evs[i]));
   }
-  
+
   events.EventEmitter.call(this);
-=======
-var net = require('net'),
-	events = require('events'),
-	util = require('util')
-	protocol = require('./protocol'),
-	generate = require('./generate'),
-	parse = require('./parse');
-
-var Connection = module.exports = function Connection(stream, server) {
-	this.server = server;
-	this.stream = stream;
-	this.buffer = new Buffer(1024);
-	this.buffer.written = this.buffer.read = 0;
-	this.packet = {};
-	this.stream.on('data', this.parse.bind(this));
-
-	var evs = ['close', 'error'];
-
-	for (var i = 0; i < evs.length; i++) {
-		this.stream.on(evs[i], function(conn, event) {
-			return function(e) {
-				conn.stream.end();
-				conn.emit(event, e);
-			}
-		}(this, evs[i]));
-	}
-
-	events.EventEmitter.call(this);
->>>>>>> 39e77ee9
 };
 util.inherits(Connection, events.EventEmitter);
 
 Connection.prototype.parse = function(buf) {
-<<<<<<< HEAD
   /* Do we have sufficient space in the buffer for the incoming data? */
   if (this.buffer.written + buf.length > this.buffer.length) {
     /* Calculate the power of two greater than the required length */
@@ -82,10 +51,10 @@
   buf.copy(this.buffer, this.buffer.written);
   this.buffer.written += buf.length;
 
-  var pos = this.buffer.read
-    , len = this.buffer.written
-    , buf = this.buffer
-    , error = '';
+  var pos = this.buffer.read,
+    len = this.buffer.written,
+    buf = this.buffer,
+    error = '';
 
   while (pos < len) {
     /* Fresh packet - parse the header */
@@ -99,26 +68,24 @@
 
     /* Parse the remaining length field */
     if (!this.packet.length) {
-      this.tmp = {mul: 1, length: 0, lenlen: 0};
-
+      var tmp = {mul: 1, length: 0};
+      var start_pos = pos;
       do {
-        if (pos > len) {
-          return;
-        }
-        if (this.tmp.lenlen) {
-          error = 'remaining length field too long'
+        if (pos >= len) {
+          pos = start_pos; // reading length is atomic, either we read all of it or none of it
           break;
         }
 
-        this.tmp.length += this.tmp.mul * (buf[pos] & protocol.LENGTH_MASK);
-        this.tmp.mul *= 0x80;
+        tmp.length += tmp.mul * (buf[pos] & protocol.LENGTH_MASK);
+        tmp.mul *= 0x80;
       } while ((buf[pos++] & protocol.LENGTH_FIN_MASK) !== 0);
-      
-      if (!error) {
-         this.packet.length = this.tmp.length;
+
+      if (pos > start_pos) {
+        this.packet.length = tmp.length;
+      } else {
+        break;
       }
     }
-
     /* Do we have enough data to complete the payload? */
     if (len - pos < this.packet.length) {
         /* Nope, wait for more data */
@@ -138,106 +105,16 @@
       /* Emit packet and reset connection state */
       this.emit(this.packet.cmd, this.packet);
       this.packet = {};
-      this.tmp = {};
-
     }
   }
 
   this.buffer.read = pos;
   this.buffer.written = len;
 
-  /* Processed all the data in the buffer, reset pointers */
-  if (this.buffer.written === this.buffer.read) {
+  /* Processed all the data in the buffer and read length (this is needed since as assume length always starts at the buf[1], reset pointers */
+  if (this.buffer.written === this.buffer.read && this.packet.length) {
     this.buffer.written = this.buffer.read = 0;
   }
-=======
-	/* Do we have sufficient space in the buffer for the incoming data? */
-	if (this.buffer.written + buf.length > this.buffer.length) {
-		/* Calculate the power of two greater than the required length */
-		var newLen = this.buffer.length,
-			required = this.buffer.written + buf.length,
-			newBuf;
-		do {
-			newLen <<= 1;
-		} while (newLen < required);
-
-		/* Grow the buffer */
-		newBuf = new Buffer(newLen);
-		this.buffer.copy(newBuf);
-		newBuf.written = this.buffer.written;
-		newBuf.read = this.buffer.read;
-		this.buffer = newBuf;
-	}
-
-	/* Copy incoming data into the internal buffer */
-	buf.copy(this.buffer, this.buffer.written);
-	this.buffer.written += buf.length;
-
-	var pos = this.buffer.read,
-		len = this.buffer.written,
-		buf = this.buffer,
-		error = '';
-
-	while (pos < len) {
-		/* Fresh packet - parse the header */
-		if (!this.packet.cmd) {
-			var header = parse['header'](buf.slice(pos, pos + 1));
-			for (var k in header) {
-				this.packet[k] = header[k];
-			}
-			pos++;
-		}
-
-		/* Parse the remaining length field */
-		if (!this.packet.length) {
-			var tmp = {mul: 1, length: 0};
-			var start_pos = pos;
-			do {
-				if (pos >= len) {
-					pos = start_pos; // reading length is atomic, either we read all of it or none of it
-					break;
-				}
-
-				tmp.length += tmp.mul * (buf[pos] & protocol.LENGTH_MASK);
-				tmp.mul *= 0x80;
-			} while ((buf[pos++] & protocol.LENGTH_FIN_MASK) !== 0);
-
-			if (pos > start_pos) {
-				this.packet.length = tmp.length;
-			} else {
-				break;
-			}
-		}
-		/* Do we have enough data to complete the payload? */
-		if (len - pos < this.packet.length) {
-		    /* Nope, wait for more data */
-			break;
-		} else {
-			/* We've either got enough for >= 1 packet */
-			var parsed = parse[this.packet.cmd](
-				this.buffer.slice(pos, this.packet.length + pos));
-
-			for (var k in parsed) {
-				this.packet[k] = parsed[k];
-			}
-
-			/* Indicate that we've read all the data */
-			pos += this.packet.length;
-
-			/* Emit packet and reset connection state */
-			this.emit(this.packet.cmd, this.packet);
-			this.packet = {};
-		}
-	}
-
-	this.buffer.read = pos;
-	this.buffer.written = len;
-
-	/* Processed all the data in the buffer and read length (this is needed since as assume length always starts at the buf[1], reset pointers */
-	if (this.buffer.written === this.buffer.read && this.packet.length) {
-		this.buffer.written = this.buffer.read = 0;
-	}
->>>>>>> 39e77ee9
 };
 
 for (var k in protocol.types) {
@@ -247,44 +124,7 @@
     return function(opts) {
       var p = generate[type](opts);
 
-<<<<<<< HEAD
       return p ? this.stream.write(p) : false;
     }
   }(v);
-}
-=======
-			return p ? this.stream.write(p) : false;
-		}
-	}(v);
-}
-
-/*
-Connection.prototype.connack = function(returnCode) {
-	var p = packet.gen_connack({returnCode: returnCode});
-
-	return p ? this.stream.write(p) : null;
-};
-
-Connection.prototype.pingresp = function() {
-	var p = packet.gen_pingresp();
-
-	return p ? this.stream.write(p) : null;
-};
-
-Connection.prototype.publish = function(topic, payload, messageId) {
-	var p = packet.gen_publish({topic: topic,
-							   payload: payload,
-							   messageId: messageId});
-
-	return p ? this.stream.write(p) : null;
-
-};
-
-Connection.prototype.suback = function(messageId, granted) {
-	var p = packet.gen_suback({granted: granted,
-							   messageId: messageId});
-
-	return p ? this.stream.write(p) : null;
-}
-*/
->>>>>>> 39e77ee9
+}