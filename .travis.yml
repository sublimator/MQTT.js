language: node_js
sudo: false
node_js:
<<<<<<< HEAD
  - "0.12"
  - "0.10"
  - "4"
  - "5"
=======
- '0.10'
- '0.12'
- '4'
- '5'
- '6'
env:
  global:
  - secure: ODwb1nuf12e0Ja/HgPwZh4aU01G8tTYZliSHI7ZWmYzGv3Yde6UnATeFG8sxGnWPRXTmaZelZfzhq7Aco1fEUnPm31af3z/iaV60iNmz6E1ifTR+oX7jxIvCDtHwBrgevrmIH8vrEUm/kQqDnFNrGG8Cc2xw/LjsNUG1wuWD+I4=
  - secure: buYrn01nPzsiduIQ5oqYTlBdDtM9WKP6gqoyq7IsutHb9sfwh9I6pUYsLibUo4Fq2um9QeXRZ4h1JLKK9xzDVSBpIGGaVzI4ClenfNt9O20IBGBnXcmEKPiRNYF4DkrqZzgx/OVWa6xzcRQI2R1ASQfoyfdpPAnqWXbfalSNkzs=
  - secure: IJRxzV03o76uiL4tCw/Zk0Es6tS/ATlQNIpQxZOyRLBoGTmZfZRKRxiESCKUASHudJgNIlw0kar2/LSJjMlYC4KnlrMJOLCYakXW+CWySe4q/f+qbrcdSK1+DZpjyr6Rmo654td/DD5KjNF3UgwBbi1GkE5fd4UL9HI5mPqDpqw=
script:
  - npm test
  - test $SAUCE_USERNAME && npm run sauce-test || echo 'not running on saucelabs'
>>>>>>> 41e350f5
<|MERGE_RESOLUTION|>--- conflicted
+++ resolved
@@ -1,13 +1,6 @@
 language: node_js
 sudo: false
 node_js:
-<<<<<<< HEAD
-  - "0.12"
-  - "0.10"
-  - "4"
-  - "5"
-=======
-- '0.10'
 - '0.12'
 - '4'
 - '5'
@@ -19,5 +12,4 @@
   - secure: IJRxzV03o76uiL4tCw/Zk0Es6tS/ATlQNIpQxZOyRLBoGTmZfZRKRxiESCKUASHudJgNIlw0kar2/LSJjMlYC4KnlrMJOLCYakXW+CWySe4q/f+qbrcdSK1+DZpjyr6Rmo654td/DD5KjNF3UgwBbi1GkE5fd4UL9HI5mPqDpqw=
 script:
   - npm test
-  - test $SAUCE_USERNAME && npm run sauce-test || echo 'not running on saucelabs'
->>>>>>> 41e350f5
+  - test $SAUCE_USERNAME && npm run sauce-test || echo 'not running on saucelabs'